--- conflicted
+++ resolved
@@ -255,21 +255,13 @@
                 self._interface.run_likelihood_scan(self.__chain_settings["LikelihoodScanSettings"]["NDivisions"])
                 
             if self.__chain_settings["FileSettings"]["RunMCMC"] and self._interface is not None:
-<<<<<<< HEAD
-                
                 print("WARNING: MCMC HAS ONLY BEEN TESTED WITH TENSORFLOW INTERFACES!")
-=======
->>>>>>> 6a49b243
 
                 mcmc = MCMCMultGPU(self._interface,
                         self.__chain_settings["MCMCSettings"]["NChains"],
                         self.__chain_settings["ParameterSettings"]["CircularParameters"],
                         self.__chain_settings["MCMCSettings"]["UpdateStep"])
 
-<<<<<<< HEAD
-
-=======
->>>>>>> 6a49b243
                 mcmc(self.__chain_settings["MCMCSettings"]["NSteps"],
                      self.__chain_settings["MCMCSettings"]["MCMCOutput"])
 
