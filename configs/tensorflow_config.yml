FileSettings:
    FileName : "/users/php20hti/php20hti/public/chains/all_par_chain_without_adaption.root"
    # FileName : "/users/php20hti/t2ksft/regeneration_times_project/inputs/markov_chains/oscpar_only_datafit.root"
    ChainName : "posteriors"
    # ChainName : "osc_posteriors"
    Verbose : False

    # Model Settings
    MakeMLModel: True

ParameterSettings:
    ParameterNames : ["sin2th","delm2", "delta", "xsec", "sk", "nd"]
    LabelName : "LogL"
    IgnoredParameters : ["LogL_systematic_xsec_cov", "Log", "LogL_systematic_nddet_cov", ]
    ParameterCuts : ["step>10000"] #["LogL<12345678", "step>10000"]


MLSettings:

    FitterPackage : "TensorFlow"
    FitterName : "Sequential"
    TestSize : 0.4
<<<<<<< HEAD
=======
    MLOutputName: "tf_model_full.keras"
>>>>>>> 2323e741

    FitterKwargs:
        BuildSettings:
            optimizer: 'adam'
            loss: 'mse'

        Layers:
            - dense:
                units: 128
                activation: 'relu'
            - dense:
                units: 64
                activation: 'relu'
            - dropout:
                rate: 0.5
            - dense: 
                units: 16
                activation: 'relu'
            - dense:
                units: 1

        FitSettings:
            batch_size: 100
<<<<<<< HEAD
            epochs: 200
    
    MLOutputName: "tf_model_full.keras"
=======
            epochs: 200
>>>>>>> 2323e741
<|MERGE_RESOLUTION|>--- conflicted
+++ resolved
@@ -20,10 +20,7 @@
     FitterPackage : "TensorFlow"
     FitterName : "Sequential"
     TestSize : 0.4
-<<<<<<< HEAD
-=======
     MLOutputName: "tf_model_full.keras"
->>>>>>> 2323e741
 
     FitterKwargs:
         BuildSettings:
@@ -46,11 +43,4 @@
                 units: 1
 
         FitSettings:
-            batch_size: 100
-<<<<<<< HEAD
-            epochs: 200
-    
-    MLOutputName: "tf_model_full.keras"
-=======
-            epochs: 200
->>>>>>> 2323e741
+            batch_size: 100