FileSettings:
    FileName : "/users/php20hti/php20hti/public/chains/all_par_chain_without_adaption.root"
    ChainName : "posteriors"
    Verbose : False

    # Model Settings
    MakeMLModel: True

ParameterSettings:
    ParameterNames : ["sin2th","delm2", "delta", "xsec", "sk", "nd"]
    LabelName : "LogL"
    IgnoredParameters : ["LogL_systematic_xsec_cov", "Log", "LogL_systematic_nddet_cov", ]
    ParameterCuts : ["step>10000", "LogL<12345678"]


MLSettings:

    FitterPackage : "TensorFlow"
    FitterName : "Sequential"
    TestSize : 0.4
    MLOutputFile: "tf_model_full.keras"

    FitterKwargs:
        BuildSettings:
            optimizer: 'adam'
            loss: 'mse'

        Layers:
            - dense:
                units: 450
                activation: 'sigmoid'
            - dropout:
                rate: 0.3
<<<<<<< HEAD
            
=======
>>>>>>> cd094c2f
            - dense:
                units: 300
                activation: 'swish'
            - dropout:
                rate: 0.3
            - dense:
                units: 150
                activation: 'swish'
            - dense:
                units: 75
                activation: 'swish'
            - dense:
                units: 30
                activation: 'swish'
            - dense:
                units: 15
                activation: 'swish'
            - dense:
                units: 7
                activation: 'swish'
            - dense:
                units: 3
                activation: 'sigmoid'
            - dense:
                units: 1
                activation: 'relu'

        FitSettings:
            batch_size: 20000
            epochs: 10000<|MERGE_RESOLUTION|>--- conflicted
+++ resolved
@@ -31,10 +31,6 @@
                 activation: 'sigmoid'
             - dropout:
                 rate: 0.3
-<<<<<<< HEAD
-            
-=======
->>>>>>> cd094c2f
             - dense:
                 units: 300
                 activation: 'swish'
