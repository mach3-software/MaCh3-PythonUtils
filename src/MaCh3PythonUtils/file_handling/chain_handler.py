--- conflicted
+++ resolved
@@ -160,23 +160,13 @@
         with ThreadPoolExecutor() as executor:
             # Make sure we have loads of memory available!
             # Ensures we don't run into funny behaviour when uncompressing
-<<<<<<< HEAD
             total_memory_needed = self._posterior_ttree.uncompressed_bytes #in bytes
 
             if self._verbose:
                 print(f"Using {executor._max_workers} threads and requiring {np.round(self._posterior_ttree.uncompressed_bytes*1e-9,3)} Gb memory")
-                # print("Using the following branches: ")
-                # for i in self._plotting_branches:
-                #     print(f"  -> {i}")
-=======
-            total_memory_needed = 6*self._posterior_ttree.uncompressed_bytes*(executor._max_workers) #in bytes
-
-            if self._verbose:
-                print(f"Using {executor._max_workers} threads and requiring {6*np.round(self._posterior_ttree.uncompressed_bytes*1e-9,3)} Gb memory")
                 print("Using the following branches: ")
                 for i in self._plotting_branches:
                     print(f"  -> {i}")
->>>>>>> 6a49b243
             
             # To make sure we don't run into any unpleasantness
             # total_available_memory = int(psutil.virtual_memory().available)
